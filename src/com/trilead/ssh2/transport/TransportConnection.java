<<<<<<< HEAD

package com.trilead.ssh2.transport;

import java.io.IOException;
import java.io.InputStream;
import java.io.OutputStream;
import java.security.SecureRandom;

import com.trilead.ssh2.compression.ICompressor;
import com.trilead.ssh2.crypto.cipher.BlockCipher;
import com.trilead.ssh2.crypto.cipher.CipherInputStream;
import com.trilead.ssh2.crypto.cipher.CipherOutputStream;
import com.trilead.ssh2.crypto.cipher.NullCipher;
import com.trilead.ssh2.crypto.digest.MAC;
import com.trilead.ssh2.log.Logger;
import com.trilead.ssh2.packets.Packets;


/**
 * TransportConnection.
 * 
 * @author Christian Plattner, plattner@trilead.com
 * @version $Id: TransportConnection.java,v 1.1 2007/10/15 12:49:56 cplattne Exp $
 */
public class TransportConnection
{
	private static final Logger log = Logger.getLogger(TransportConnection.class);

	int send_seq_number = 0;

	int recv_seq_number = 0;

	CipherInputStream cis;

	CipherOutputStream cos;

	boolean useRandomPadding = false;

	/* Depends on current MAC and CIPHER */

	MAC send_mac;

	byte[] send_mac_buffer;

	int send_padd_blocksize = 8;

	MAC recv_mac;

	byte[] recv_mac_buffer;

	byte[] recv_mac_buffer_cmp;

	int recv_padd_blocksize = 8;
	
	ICompressor recv_comp = null;
	
	ICompressor send_comp = null;
	
	boolean can_compress = false;

	byte[] recv_comp_buffer;
	
	byte[] send_comp_buffer;

	/* won't change */

	final byte[] send_padding_buffer = new byte[256];

	final byte[] send_packet_header_buffer = new byte[5];

	final byte[] recv_padding_buffer = new byte[256];

	final byte[] recv_packet_header_buffer = new byte[5];

	boolean recv_packet_header_present = false;

	ClientServerHello csh;

	final SecureRandom rnd;

	public TransportConnection(InputStream is, OutputStream os, SecureRandom rnd)
	{
		this.cis = new CipherInputStream(new NullCipher(), is);
		this.cos = new CipherOutputStream(new NullCipher(), os);
		this.rnd = rnd;
	}

	public void changeRecvCipher(BlockCipher bc, MAC mac)
	{
		cis.changeCipher(bc);
		recv_mac = mac;
		recv_mac_buffer = (mac != null) ? new byte[mac.size()] : null;
		recv_mac_buffer_cmp = (mac != null) ? new byte[mac.size()] : null;
		recv_padd_blocksize = bc.getBlockSize();
		if (recv_padd_blocksize < 8)
			recv_padd_blocksize = 8;
	}

	public void changeSendCipher(BlockCipher bc, MAC mac)
	{
		if ((bc instanceof NullCipher) == false)
		{
			/* Only use zero byte padding for the first few packets */
			useRandomPadding = true;
			/* Once we start encrypting, there is no way back */
		}

		cos.changeCipher(bc);
		send_mac = mac;
		send_mac_buffer = (mac != null) ? new byte[mac.size()] : null;
		send_padd_blocksize = bc.getBlockSize();
		if (send_padd_blocksize < 8)
			send_padd_blocksize = 8;
	}
	
	public void changeRecvCompression(ICompressor comp)
	{
		recv_comp = comp;
		
		if (comp != null)
			recv_comp_buffer = new byte[comp.getBufferSize()];
	}

	public void changeSendCompression(ICompressor comp)
	{
		send_comp = comp;
		
		if (comp != null)
			send_comp_buffer = new byte[comp.getBufferSize()];
	}
	
	public void sendMessage(byte[] message) throws IOException
	{
		sendMessage(message, 0, message.length, 0);
	}

	public void sendMessage(byte[] message, int off, int len) throws IOException
	{
		sendMessage(message, off, len, 0);
	}

	public int getPacketOverheadEstimate()
	{
		// return an estimate for the paket overhead (for send operations)
		return 5 + 4 + (send_padd_blocksize - 1) + send_mac_buffer.length;
	}

	public void sendMessage(byte[] message, int off, int len, int padd) throws IOException
	{
		if (padd < 4)
			padd = 4;
		else if (padd > 64)
			padd = 64;
		
		if (send_comp != null && can_compress) {
			if (send_comp_buffer.length < message.length + 1024)
				send_comp_buffer = new byte[message.length + 1024];
			len = send_comp.compress(message, off, len, send_comp_buffer);
			message = send_comp_buffer;
		}

		int packet_len = 5 + len + padd; /* Minimum allowed padding is 4 */

		int slack = packet_len % send_padd_blocksize;

		if (slack != 0)
		{
			packet_len += (send_padd_blocksize - slack);
		}

		if (packet_len < 16)
			packet_len = 16;

		int padd_len = packet_len - (5 + len);

		if (useRandomPadding)
		{
			for (int i = 0; i < padd_len; i = i + 4)
			{
				/*
				 * don't waste calls to rnd.nextInt() (by using only 8bit of the
				 * output). just believe me: even though we may write here up to 3
				 * bytes which won't be used, there is no "buffer overflow" (i.e.,
				 * arrayindexoutofbounds). the padding buffer is big enough =) (256
				 * bytes, and that is bigger than any current cipher block size + 64).
				 */

				int r = rnd.nextInt();
				send_padding_buffer[i] = (byte) r;
				send_padding_buffer[i + 1] = (byte) (r >> 8);
				send_padding_buffer[i + 2] = (byte) (r >> 16);
				send_padding_buffer[i + 3] = (byte) (r >> 24);
			}
		}
		else
		{
			/* use zero padding for unencrypted traffic */
			for (int i = 0; i < padd_len; i++)
				send_padding_buffer[i] = 0;
			/* Actually this code is paranoid: we never filled any
			 * bytes into the padding buffer so far, therefore it should
			 * consist of zeros only.
			 */
		}

		send_packet_header_buffer[0] = (byte) ((packet_len - 4) >> 24);
		send_packet_header_buffer[1] = (byte) ((packet_len - 4) >> 16);
		send_packet_header_buffer[2] = (byte) ((packet_len - 4) >> 8);
		send_packet_header_buffer[3] = (byte) ((packet_len - 4));
		send_packet_header_buffer[4] = (byte) padd_len;

		cos.write(send_packet_header_buffer, 0, 5);
		cos.write(message, off, len);
		cos.write(send_padding_buffer, 0, padd_len);

		if (send_mac != null)
		{
			send_mac.initMac(send_seq_number);
			send_mac.update(send_packet_header_buffer, 0, 5);
			send_mac.update(message, off, len);
			send_mac.update(send_padding_buffer, 0, padd_len);

			send_mac.getMac(send_mac_buffer, 0);
			cos.writePlain(send_mac_buffer, 0, send_mac_buffer.length);
		}

		cos.flush();

		if (log.isEnabled())
		{
			log.log(90, "Sent " + Packets.getMessageName(message[off] & 0xff) + " " + len + " bytes payload");
		}

		send_seq_number++;
	}

	public int peekNextMessageLength() throws IOException
	{
		if (recv_packet_header_present == false)
		{
			cis.read(recv_packet_header_buffer, 0, 5);
			recv_packet_header_present = true;
		}

		int packet_length = ((recv_packet_header_buffer[0] & 0xff) << 24)
				| ((recv_packet_header_buffer[1] & 0xff) << 16) | ((recv_packet_header_buffer[2] & 0xff) << 8)
				| ((recv_packet_header_buffer[3] & 0xff));

		int padding_length = recv_packet_header_buffer[4] & 0xff;

		if (packet_length > 35000 || packet_length < 12)
			throw new IOException("Illegal packet size! (" + packet_length + ")");

		int payload_length = packet_length - padding_length - 1;

		if (payload_length < 0)
			throw new IOException("Illegal padding_length in packet from remote (" + padding_length + ")");

		return payload_length;
	}

	public int receiveMessage(byte buffer[], int off, int len) throws IOException
	{
		if (recv_packet_header_present == false)
		{
			cis.read(recv_packet_header_buffer, 0, 5);
		}
		else
			recv_packet_header_present = false;

		int packet_length = ((recv_packet_header_buffer[0] & 0xff) << 24)
				| ((recv_packet_header_buffer[1] & 0xff) << 16) | ((recv_packet_header_buffer[2] & 0xff) << 8)
				| ((recv_packet_header_buffer[3] & 0xff));

		int padding_length = recv_packet_header_buffer[4] & 0xff;

		if (packet_length > 35000 || packet_length < 12)
			throw new IOException("Illegal packet size! (" + packet_length + ")");

		int payload_length = packet_length - padding_length - 1;

		if (payload_length < 0)
			throw new IOException("Illegal padding_length in packet from remote (" + padding_length + ")");

		if (payload_length >= len)
			throw new IOException("Receive buffer too small (" + len + ", need " + payload_length + ")");

		cis.read(buffer, off, payload_length);
		cis.read(recv_padding_buffer, 0, padding_length);

		if (recv_mac != null)
		{
			cis.readPlain(recv_mac_buffer, 0, recv_mac_buffer.length);

			recv_mac.initMac(recv_seq_number);
			recv_mac.update(recv_packet_header_buffer, 0, 5);
			recv_mac.update(buffer, off, payload_length);
			recv_mac.update(recv_padding_buffer, 0, padding_length);
			recv_mac.getMac(recv_mac_buffer_cmp, 0);

			for (int i = 0; i < recv_mac_buffer.length; i++)
			{
				if (recv_mac_buffer[i] != recv_mac_buffer_cmp[i])
					throw new IOException("Remote sent corrupt MAC.");
			}
		}

		recv_seq_number++;

		if (log.isEnabled())
		{
			log.log(90, "Received " + Packets.getMessageName(buffer[off] & 0xff) + " " + payload_length
					+ " bytes payload");
		}

		if (recv_comp != null && can_compress) {
			int[] uncomp_len = new int[] { payload_length };
			buffer = recv_comp.uncompress(buffer, off, uncomp_len);
			
			if (buffer == null) {
				throw new IOException("Error while inflating remote data");
			} else {
				return uncomp_len[0];
			}
		} else {
			return payload_length;
		}
	}

	/**
	 * 
	 */
	public void startCompression() {
		can_compress = true;
	}
}
=======

package com.trilead.ssh2.transport;

import java.io.IOException;
import java.io.InputStream;
import java.io.OutputStream;
import java.security.SecureRandom;

import com.trilead.ssh2.compression.ICompressor;
import com.trilead.ssh2.crypto.cipher.BlockCipher;
import com.trilead.ssh2.crypto.cipher.CipherInputStream;
import com.trilead.ssh2.crypto.cipher.CipherOutputStream;
import com.trilead.ssh2.crypto.cipher.NullCipher;
import com.trilead.ssh2.crypto.digest.MAC;
import com.trilead.ssh2.log.Logger;
import com.trilead.ssh2.packets.Packets;


/**
 * TransportConnection.
 * 
 * @author Christian Plattner, plattner@trilead.com
 * @version $Id: TransportConnection.java,v 1.1 2007/10/15 12:49:56 cplattne Exp $
 */
public class TransportConnection
{
	private static final Logger log = Logger.getLogger(TransportConnection.class);

	int send_seq_number = 0;

	int recv_seq_number = 0;

	CipherInputStream cis;

	CipherOutputStream cos;

	boolean useRandomPadding = false;

	/* Depends on current MAC and CIPHER */

	MAC send_mac;

	byte[] send_mac_buffer;

	int send_padd_blocksize = 8;

	MAC recv_mac;

	byte[] recv_mac_buffer;

	byte[] recv_mac_buffer_cmp;

	int recv_padd_blocksize = 8;
	
	ICompressor recv_comp = null;
	
	ICompressor send_comp = null;
	
	boolean can_recv_compress = false;

	boolean can_send_compress = false;

	byte[] recv_comp_buffer;
	
	byte[] send_comp_buffer;

	/* won't change */

	final byte[] send_padding_buffer = new byte[256];

	final byte[] send_packet_header_buffer = new byte[5];

	final byte[] recv_padding_buffer = new byte[256];

	final byte[] recv_packet_header_buffer = new byte[5];

	boolean recv_packet_header_present = false;

	ClientServerHello csh;

	final SecureRandom rnd;

	public TransportConnection(InputStream is, OutputStream os, SecureRandom rnd)
	{
		this.cis = new CipherInputStream(new NullCipher(), is);
		this.cos = new CipherOutputStream(new NullCipher(), os);
		this.rnd = rnd;
	}

	public void changeRecvCipher(BlockCipher bc, MAC mac)
	{
		cis.changeCipher(bc);
		recv_mac = mac;
		recv_mac_buffer = (mac != null) ? new byte[mac.size()] : null;
		recv_mac_buffer_cmp = (mac != null) ? new byte[mac.size()] : null;
		recv_padd_blocksize = bc.getBlockSize();
		if (recv_padd_blocksize < 8)
			recv_padd_blocksize = 8;
	}

	public void changeSendCipher(BlockCipher bc, MAC mac)
	{
		if ((bc instanceof NullCipher) == false)
		{
			/* Only use zero byte padding for the first few packets */
			useRandomPadding = true;
			/* Once we start encrypting, there is no way back */
		}

		cos.changeCipher(bc);
		send_mac = mac;
		send_mac_buffer = (mac != null) ? new byte[mac.size()] : null;
		send_padd_blocksize = bc.getBlockSize();
		if (send_padd_blocksize < 8)
			send_padd_blocksize = 8;
	}
	
	public void changeRecvCompression(ICompressor comp)
	{
		recv_comp = comp;
		
		if (comp != null) {
			recv_comp_buffer = new byte[comp.getBufferSize()];
			can_recv_compress |= recv_comp.canCompressPreauth();
		}
	}

	public void changeSendCompression(ICompressor comp)
	{
		send_comp = comp;
		
		if (comp != null) {
			send_comp_buffer = new byte[comp.getBufferSize()];
			can_send_compress |= send_comp.canCompressPreauth();
		}
	}
	
	public void sendMessage(byte[] message) throws IOException
	{
		sendMessage(message, 0, message.length, 0);
	}

	public void sendMessage(byte[] message, int off, int len) throws IOException
	{
		sendMessage(message, off, len, 0);
	}

	public int getPacketOverheadEstimate()
	{
		// return an estimate for the paket overhead (for send operations)
		return 5 + 4 + (send_padd_blocksize - 1) + send_mac_buffer.length;
	}

	public void sendMessage(byte[] message, int off, int len, int padd) throws IOException
	{
		if (padd < 4)
			padd = 4;
		else if (padd > 64)
			padd = 64;
		
		if (send_comp != null && can_send_compress) {
			if (send_comp_buffer.length < message.length + 1024)
				send_comp_buffer = new byte[message.length + 1024];
			len = send_comp.compress(message, off, len, send_comp_buffer);
			message = send_comp_buffer;
		}

		int packet_len = 5 + len + padd; /* Minimum allowed padding is 4 */

		int slack = packet_len % send_padd_blocksize;

		if (slack != 0)
		{
			packet_len += (send_padd_blocksize - slack);
		}

		if (packet_len < 16)
			packet_len = 16;

		int padd_len = packet_len - (5 + len);

		if (useRandomPadding)
		{
			for (int i = 0; i < padd_len; i = i + 4)
			{
				/*
				 * don't waste calls to rnd.nextInt() (by using only 8bit of the
				 * output). just believe me: even though we may write here up to 3
				 * bytes which won't be used, there is no "buffer overflow" (i.e.,
				 * arrayindexoutofbounds). the padding buffer is big enough =) (256
				 * bytes, and that is bigger than any current cipher block size + 64).
				 */

				int r = rnd.nextInt();
				send_padding_buffer[i] = (byte) r;
				send_padding_buffer[i + 1] = (byte) (r >> 8);
				send_padding_buffer[i + 2] = (byte) (r >> 16);
				send_padding_buffer[i + 3] = (byte) (r >> 24);
			}
		}
		else
		{
			/* use zero padding for unencrypted traffic */
			for (int i = 0; i < padd_len; i++)
				send_padding_buffer[i] = 0;
			/* Actually this code is paranoid: we never filled any
			 * bytes into the padding buffer so far, therefore it should
			 * consist of zeros only.
			 */
		}

		send_packet_header_buffer[0] = (byte) ((packet_len - 4) >> 24);
		send_packet_header_buffer[1] = (byte) ((packet_len - 4) >> 16);
		send_packet_header_buffer[2] = (byte) ((packet_len - 4) >> 8);
		send_packet_header_buffer[3] = (byte) ((packet_len - 4));
		send_packet_header_buffer[4] = (byte) padd_len;

		cos.write(send_packet_header_buffer, 0, 5);
		cos.write(message, off, len);
		cos.write(send_padding_buffer, 0, padd_len);

		if (send_mac != null)
		{
			send_mac.initMac(send_seq_number);
			send_mac.update(send_packet_header_buffer, 0, 5);
			send_mac.update(message, off, len);
			send_mac.update(send_padding_buffer, 0, padd_len);

			send_mac.getMac(send_mac_buffer, 0);
			cos.writePlain(send_mac_buffer, 0, send_mac_buffer.length);
		}

		cos.flush();

		if (log.isEnabled())
		{
			log.log(90, "Sent " + Packets.getMessageName(message[off] & 0xff) + " " + len + " bytes payload");
		}

		send_seq_number++;
	}

	public int peekNextMessageLength() throws IOException
	{
		if (recv_packet_header_present == false)
		{
			cis.read(recv_packet_header_buffer, 0, 5);
			recv_packet_header_present = true;
		}

		int packet_length = ((recv_packet_header_buffer[0] & 0xff) << 24)
				| ((recv_packet_header_buffer[1] & 0xff) << 16) | ((recv_packet_header_buffer[2] & 0xff) << 8)
				| ((recv_packet_header_buffer[3] & 0xff));

		int padding_length = recv_packet_header_buffer[4] & 0xff;

		if (packet_length > 35000 || packet_length < 12)
			throw new IOException("Illegal packet size! (" + packet_length + ")");

		int payload_length = packet_length - padding_length - 1;

		if (payload_length < 0)
			throw new IOException("Illegal padding_length in packet from remote (" + padding_length + ")");

		return payload_length;
	}

	public int receiveMessage(byte buffer[], int off, int len) throws IOException
	{
		if (recv_packet_header_present == false)
		{
			cis.read(recv_packet_header_buffer, 0, 5);
		}
		else
			recv_packet_header_present = false;

		int packet_length = ((recv_packet_header_buffer[0] & 0xff) << 24)
				| ((recv_packet_header_buffer[1] & 0xff) << 16) | ((recv_packet_header_buffer[2] & 0xff) << 8)
				| ((recv_packet_header_buffer[3] & 0xff));

		int padding_length = recv_packet_header_buffer[4] & 0xff;

		if (packet_length > 35000 || packet_length < 12)
			throw new IOException("Illegal packet size! (" + packet_length + ")");

		int payload_length = packet_length - padding_length - 1;

		if (payload_length < 0)
			throw new IOException("Illegal padding_length in packet from remote (" + padding_length + ")");

		if (payload_length >= len)
			throw new IOException("Receive buffer too small (" + len + ", need " + payload_length + ")");

		cis.read(buffer, off, payload_length);
		cis.read(recv_padding_buffer, 0, padding_length);

		if (recv_mac != null)
		{
			cis.readPlain(recv_mac_buffer, 0, recv_mac_buffer.length);

			recv_mac.initMac(recv_seq_number);
			recv_mac.update(recv_packet_header_buffer, 0, 5);
			recv_mac.update(buffer, off, payload_length);
			recv_mac.update(recv_padding_buffer, 0, padding_length);
			recv_mac.getMac(recv_mac_buffer_cmp, 0);

			for (int i = 0; i < recv_mac_buffer.length; i++)
			{
				if (recv_mac_buffer[i] != recv_mac_buffer_cmp[i])
					throw new IOException("Remote sent corrupt MAC.");
			}
		}

		recv_seq_number++;

		if (log.isEnabled())
		{
			log.log(90, "Received " + Packets.getMessageName(buffer[off] & 0xff) + " " + payload_length
					+ " bytes payload");
		}

		if (recv_comp != null && can_recv_compress) {
			int[] uncomp_len = new int[] { payload_length };
			buffer = recv_comp.uncompress(buffer, off, uncomp_len);
			
			if (buffer == null) {
				throw new IOException("Error while inflating remote data");
			} else {
				return uncomp_len[0];
			}
		} else {
			return payload_length;
		}
	}

	/**
	 * 
	 */
	public void startCompression() {
		can_recv_compress = true;
		can_send_compress = true;
	}
}
>>>>>>> b298f93d
<|MERGE_RESOLUTION|>--- conflicted
+++ resolved
@@ -1,682 +1,342 @@
-<<<<<<< HEAD
-
-package com.trilead.ssh2.transport;
-
-import java.io.IOException;
-import java.io.InputStream;
-import java.io.OutputStream;
-import java.security.SecureRandom;
-
-import com.trilead.ssh2.compression.ICompressor;
-import com.trilead.ssh2.crypto.cipher.BlockCipher;
-import com.trilead.ssh2.crypto.cipher.CipherInputStream;
-import com.trilead.ssh2.crypto.cipher.CipherOutputStream;
-import com.trilead.ssh2.crypto.cipher.NullCipher;
-import com.trilead.ssh2.crypto.digest.MAC;
-import com.trilead.ssh2.log.Logger;
-import com.trilead.ssh2.packets.Packets;
-
-
-/**
- * TransportConnection.
- * 
- * @author Christian Plattner, plattner@trilead.com
- * @version $Id: TransportConnection.java,v 1.1 2007/10/15 12:49:56 cplattne Exp $
- */
-public class TransportConnection
-{
-	private static final Logger log = Logger.getLogger(TransportConnection.class);
-
-	int send_seq_number = 0;
-
-	int recv_seq_number = 0;
-
-	CipherInputStream cis;
-
-	CipherOutputStream cos;
-
-	boolean useRandomPadding = false;
-
-	/* Depends on current MAC and CIPHER */
-
-	MAC send_mac;
-
-	byte[] send_mac_buffer;
-
-	int send_padd_blocksize = 8;
-
-	MAC recv_mac;
-
-	byte[] recv_mac_buffer;
-
-	byte[] recv_mac_buffer_cmp;
-
-	int recv_padd_blocksize = 8;
-	
-	ICompressor recv_comp = null;
-	
-	ICompressor send_comp = null;
-	
-	boolean can_compress = false;
-
-	byte[] recv_comp_buffer;
-	
-	byte[] send_comp_buffer;
-
-	/* won't change */
-
-	final byte[] send_padding_buffer = new byte[256];
-
-	final byte[] send_packet_header_buffer = new byte[5];
-
-	final byte[] recv_padding_buffer = new byte[256];
-
-	final byte[] recv_packet_header_buffer = new byte[5];
-
-	boolean recv_packet_header_present = false;
-
-	ClientServerHello csh;
-
-	final SecureRandom rnd;
-
-	public TransportConnection(InputStream is, OutputStream os, SecureRandom rnd)
-	{
-		this.cis = new CipherInputStream(new NullCipher(), is);
-		this.cos = new CipherOutputStream(new NullCipher(), os);
-		this.rnd = rnd;
-	}
-
-	public void changeRecvCipher(BlockCipher bc, MAC mac)
-	{
-		cis.changeCipher(bc);
-		recv_mac = mac;
-		recv_mac_buffer = (mac != null) ? new byte[mac.size()] : null;
-		recv_mac_buffer_cmp = (mac != null) ? new byte[mac.size()] : null;
-		recv_padd_blocksize = bc.getBlockSize();
-		if (recv_padd_blocksize < 8)
-			recv_padd_blocksize = 8;
-	}
-
-	public void changeSendCipher(BlockCipher bc, MAC mac)
-	{
-		if ((bc instanceof NullCipher) == false)
-		{
-			/* Only use zero byte padding for the first few packets */
-			useRandomPadding = true;
-			/* Once we start encrypting, there is no way back */
-		}
-
-		cos.changeCipher(bc);
-		send_mac = mac;
-		send_mac_buffer = (mac != null) ? new byte[mac.size()] : null;
-		send_padd_blocksize = bc.getBlockSize();
-		if (send_padd_blocksize < 8)
-			send_padd_blocksize = 8;
-	}
-	
-	public void changeRecvCompression(ICompressor comp)
-	{
-		recv_comp = comp;
-		
-		if (comp != null)
-			recv_comp_buffer = new byte[comp.getBufferSize()];
-	}
-
-	public void changeSendCompression(ICompressor comp)
-	{
-		send_comp = comp;
-		
-		if (comp != null)
-			send_comp_buffer = new byte[comp.getBufferSize()];
-	}
-	
-	public void sendMessage(byte[] message) throws IOException
-	{
-		sendMessage(message, 0, message.length, 0);
-	}
-
-	public void sendMessage(byte[] message, int off, int len) throws IOException
-	{
-		sendMessage(message, off, len, 0);
-	}
-
-	public int getPacketOverheadEstimate()
-	{
-		// return an estimate for the paket overhead (for send operations)
-		return 5 + 4 + (send_padd_blocksize - 1) + send_mac_buffer.length;
-	}
-
-	public void sendMessage(byte[] message, int off, int len, int padd) throws IOException
-	{
-		if (padd < 4)
-			padd = 4;
-		else if (padd > 64)
-			padd = 64;
-		
-		if (send_comp != null && can_compress) {
-			if (send_comp_buffer.length < message.length + 1024)
-				send_comp_buffer = new byte[message.length + 1024];
-			len = send_comp.compress(message, off, len, send_comp_buffer);
-			message = send_comp_buffer;
-		}
-
-		int packet_len = 5 + len + padd; /* Minimum allowed padding is 4 */
-
-		int slack = packet_len % send_padd_blocksize;
-
-		if (slack != 0)
-		{
-			packet_len += (send_padd_blocksize - slack);
-		}
-
-		if (packet_len < 16)
-			packet_len = 16;
-
-		int padd_len = packet_len - (5 + len);
-
-		if (useRandomPadding)
-		{
-			for (int i = 0; i < padd_len; i = i + 4)
-			{
-				/*
-				 * don't waste calls to rnd.nextInt() (by using only 8bit of the
-				 * output). just believe me: even though we may write here up to 3
-				 * bytes which won't be used, there is no "buffer overflow" (i.e.,
-				 * arrayindexoutofbounds). the padding buffer is big enough =) (256
-				 * bytes, and that is bigger than any current cipher block size + 64).
-				 */
-
-				int r = rnd.nextInt();
-				send_padding_buffer[i] = (byte) r;
-				send_padding_buffer[i + 1] = (byte) (r >> 8);
-				send_padding_buffer[i + 2] = (byte) (r >> 16);
-				send_padding_buffer[i + 3] = (byte) (r >> 24);
-			}
-		}
-		else
-		{
-			/* use zero padding for unencrypted traffic */
-			for (int i = 0; i < padd_len; i++)
-				send_padding_buffer[i] = 0;
-			/* Actually this code is paranoid: we never filled any
-			 * bytes into the padding buffer so far, therefore it should
-			 * consist of zeros only.
-			 */
-		}
-
-		send_packet_header_buffer[0] = (byte) ((packet_len - 4) >> 24);
-		send_packet_header_buffer[1] = (byte) ((packet_len - 4) >> 16);
-		send_packet_header_buffer[2] = (byte) ((packet_len - 4) >> 8);
-		send_packet_header_buffer[3] = (byte) ((packet_len - 4));
-		send_packet_header_buffer[4] = (byte) padd_len;
-
-		cos.write(send_packet_header_buffer, 0, 5);
-		cos.write(message, off, len);
-		cos.write(send_padding_buffer, 0, padd_len);
-
-		if (send_mac != null)
-		{
-			send_mac.initMac(send_seq_number);
-			send_mac.update(send_packet_header_buffer, 0, 5);
-			send_mac.update(message, off, len);
-			send_mac.update(send_padding_buffer, 0, padd_len);
-
-			send_mac.getMac(send_mac_buffer, 0);
-			cos.writePlain(send_mac_buffer, 0, send_mac_buffer.length);
-		}
-
-		cos.flush();
-
-		if (log.isEnabled())
-		{
-			log.log(90, "Sent " + Packets.getMessageName(message[off] & 0xff) + " " + len + " bytes payload");
-		}
-
-		send_seq_number++;
-	}
-
-	public int peekNextMessageLength() throws IOException
-	{
-		if (recv_packet_header_present == false)
-		{
-			cis.read(recv_packet_header_buffer, 0, 5);
-			recv_packet_header_present = true;
-		}
-
-		int packet_length = ((recv_packet_header_buffer[0] & 0xff) << 24)
-				| ((recv_packet_header_buffer[1] & 0xff) << 16) | ((recv_packet_header_buffer[2] & 0xff) << 8)
-				| ((recv_packet_header_buffer[3] & 0xff));
-
-		int padding_length = recv_packet_header_buffer[4] & 0xff;
-
-		if (packet_length > 35000 || packet_length < 12)
-			throw new IOException("Illegal packet size! (" + packet_length + ")");
-
-		int payload_length = packet_length - padding_length - 1;
-
-		if (payload_length < 0)
-			throw new IOException("Illegal padding_length in packet from remote (" + padding_length + ")");
-
-		return payload_length;
-	}
-
-	public int receiveMessage(byte buffer[], int off, int len) throws IOException
-	{
-		if (recv_packet_header_present == false)
-		{
-			cis.read(recv_packet_header_buffer, 0, 5);
-		}
-		else
-			recv_packet_header_present = false;
-
-		int packet_length = ((recv_packet_header_buffer[0] & 0xff) << 24)
-				| ((recv_packet_header_buffer[1] & 0xff) << 16) | ((recv_packet_header_buffer[2] & 0xff) << 8)
-				| ((recv_packet_header_buffer[3] & 0xff));
-
-		int padding_length = recv_packet_header_buffer[4] & 0xff;
-
-		if (packet_length > 35000 || packet_length < 12)
-			throw new IOException("Illegal packet size! (" + packet_length + ")");
-
-		int payload_length = packet_length - padding_length - 1;
-
-		if (payload_length < 0)
-			throw new IOException("Illegal padding_length in packet from remote (" + padding_length + ")");
-
-		if (payload_length >= len)
-			throw new IOException("Receive buffer too small (" + len + ", need " + payload_length + ")");
-
-		cis.read(buffer, off, payload_length);
-		cis.read(recv_padding_buffer, 0, padding_length);
-
-		if (recv_mac != null)
-		{
-			cis.readPlain(recv_mac_buffer, 0, recv_mac_buffer.length);
-
-			recv_mac.initMac(recv_seq_number);
-			recv_mac.update(recv_packet_header_buffer, 0, 5);
-			recv_mac.update(buffer, off, payload_length);
-			recv_mac.update(recv_padding_buffer, 0, padding_length);
-			recv_mac.getMac(recv_mac_buffer_cmp, 0);
-
-			for (int i = 0; i < recv_mac_buffer.length; i++)
-			{
-				if (recv_mac_buffer[i] != recv_mac_buffer_cmp[i])
-					throw new IOException("Remote sent corrupt MAC.");
-			}
-		}
-
-		recv_seq_number++;
-
-		if (log.isEnabled())
-		{
-			log.log(90, "Received " + Packets.getMessageName(buffer[off] & 0xff) + " " + payload_length
-					+ " bytes payload");
-		}
-
-		if (recv_comp != null && can_compress) {
-			int[] uncomp_len = new int[] { payload_length };
-			buffer = recv_comp.uncompress(buffer, off, uncomp_len);
-			
-			if (buffer == null) {
-				throw new IOException("Error while inflating remote data");
-			} else {
-				return uncomp_len[0];
-			}
-		} else {
-			return payload_length;
-		}
-	}
-
-	/**
-	 * 
-	 */
-	public void startCompression() {
-		can_compress = true;
-	}
-}
-=======
-
-package com.trilead.ssh2.transport;
-
-import java.io.IOException;
-import java.io.InputStream;
-import java.io.OutputStream;
-import java.security.SecureRandom;
-
-import com.trilead.ssh2.compression.ICompressor;
-import com.trilead.ssh2.crypto.cipher.BlockCipher;
-import com.trilead.ssh2.crypto.cipher.CipherInputStream;
-import com.trilead.ssh2.crypto.cipher.CipherOutputStream;
-import com.trilead.ssh2.crypto.cipher.NullCipher;
-import com.trilead.ssh2.crypto.digest.MAC;
-import com.trilead.ssh2.log.Logger;
-import com.trilead.ssh2.packets.Packets;
-
-
-/**
- * TransportConnection.
- * 
- * @author Christian Plattner, plattner@trilead.com
- * @version $Id: TransportConnection.java,v 1.1 2007/10/15 12:49:56 cplattne Exp $
- */
-public class TransportConnection
-{
-	private static final Logger log = Logger.getLogger(TransportConnection.class);
-
-	int send_seq_number = 0;
-
-	int recv_seq_number = 0;
-
-	CipherInputStream cis;
-
-	CipherOutputStream cos;
-
-	boolean useRandomPadding = false;
-
-	/* Depends on current MAC and CIPHER */
-
-	MAC send_mac;
-
-	byte[] send_mac_buffer;
-
-	int send_padd_blocksize = 8;
-
-	MAC recv_mac;
-
-	byte[] recv_mac_buffer;
-
-	byte[] recv_mac_buffer_cmp;
-
-	int recv_padd_blocksize = 8;
-	
-	ICompressor recv_comp = null;
-	
-	ICompressor send_comp = null;
-	
-	boolean can_recv_compress = false;
-
-	boolean can_send_compress = false;
-
-	byte[] recv_comp_buffer;
-	
-	byte[] send_comp_buffer;
-
-	/* won't change */
-
-	final byte[] send_padding_buffer = new byte[256];
-
-	final byte[] send_packet_header_buffer = new byte[5];
-
-	final byte[] recv_padding_buffer = new byte[256];
-
-	final byte[] recv_packet_header_buffer = new byte[5];
-
-	boolean recv_packet_header_present = false;
-
-	ClientServerHello csh;
-
-	final SecureRandom rnd;
-
-	public TransportConnection(InputStream is, OutputStream os, SecureRandom rnd)
-	{
-		this.cis = new CipherInputStream(new NullCipher(), is);
-		this.cos = new CipherOutputStream(new NullCipher(), os);
-		this.rnd = rnd;
-	}
-
-	public void changeRecvCipher(BlockCipher bc, MAC mac)
-	{
-		cis.changeCipher(bc);
-		recv_mac = mac;
-		recv_mac_buffer = (mac != null) ? new byte[mac.size()] : null;
-		recv_mac_buffer_cmp = (mac != null) ? new byte[mac.size()] : null;
-		recv_padd_blocksize = bc.getBlockSize();
-		if (recv_padd_blocksize < 8)
-			recv_padd_blocksize = 8;
-	}
-
-	public void changeSendCipher(BlockCipher bc, MAC mac)
-	{
-		if ((bc instanceof NullCipher) == false)
-		{
-			/* Only use zero byte padding for the first few packets */
-			useRandomPadding = true;
-			/* Once we start encrypting, there is no way back */
-		}
-
-		cos.changeCipher(bc);
-		send_mac = mac;
-		send_mac_buffer = (mac != null) ? new byte[mac.size()] : null;
-		send_padd_blocksize = bc.getBlockSize();
-		if (send_padd_blocksize < 8)
-			send_padd_blocksize = 8;
-	}
-	
-	public void changeRecvCompression(ICompressor comp)
-	{
-		recv_comp = comp;
-		
-		if (comp != null) {
-			recv_comp_buffer = new byte[comp.getBufferSize()];
-			can_recv_compress |= recv_comp.canCompressPreauth();
-		}
-	}
-
-	public void changeSendCompression(ICompressor comp)
-	{
-		send_comp = comp;
-		
-		if (comp != null) {
-			send_comp_buffer = new byte[comp.getBufferSize()];
-			can_send_compress |= send_comp.canCompressPreauth();
-		}
-	}
-	
-	public void sendMessage(byte[] message) throws IOException
-	{
-		sendMessage(message, 0, message.length, 0);
-	}
-
-	public void sendMessage(byte[] message, int off, int len) throws IOException
-	{
-		sendMessage(message, off, len, 0);
-	}
-
-	public int getPacketOverheadEstimate()
-	{
-		// return an estimate for the paket overhead (for send operations)
-		return 5 + 4 + (send_padd_blocksize - 1) + send_mac_buffer.length;
-	}
-
-	public void sendMessage(byte[] message, int off, int len, int padd) throws IOException
-	{
-		if (padd < 4)
-			padd = 4;
-		else if (padd > 64)
-			padd = 64;
-		
-		if (send_comp != null && can_send_compress) {
-			if (send_comp_buffer.length < message.length + 1024)
-				send_comp_buffer = new byte[message.length + 1024];
-			len = send_comp.compress(message, off, len, send_comp_buffer);
-			message = send_comp_buffer;
-		}
-
-		int packet_len = 5 + len + padd; /* Minimum allowed padding is 4 */
-
-		int slack = packet_len % send_padd_blocksize;
-
-		if (slack != 0)
-		{
-			packet_len += (send_padd_blocksize - slack);
-		}
-
-		if (packet_len < 16)
-			packet_len = 16;
-
-		int padd_len = packet_len - (5 + len);
-
-		if (useRandomPadding)
-		{
-			for (int i = 0; i < padd_len; i = i + 4)
-			{
-				/*
-				 * don't waste calls to rnd.nextInt() (by using only 8bit of the
-				 * output). just believe me: even though we may write here up to 3
-				 * bytes which won't be used, there is no "buffer overflow" (i.e.,
-				 * arrayindexoutofbounds). the padding buffer is big enough =) (256
-				 * bytes, and that is bigger than any current cipher block size + 64).
-				 */
-
-				int r = rnd.nextInt();
-				send_padding_buffer[i] = (byte) r;
-				send_padding_buffer[i + 1] = (byte) (r >> 8);
-				send_padding_buffer[i + 2] = (byte) (r >> 16);
-				send_padding_buffer[i + 3] = (byte) (r >> 24);
-			}
-		}
-		else
-		{
-			/* use zero padding for unencrypted traffic */
-			for (int i = 0; i < padd_len; i++)
-				send_padding_buffer[i] = 0;
-			/* Actually this code is paranoid: we never filled any
-			 * bytes into the padding buffer so far, therefore it should
-			 * consist of zeros only.
-			 */
-		}
-
-		send_packet_header_buffer[0] = (byte) ((packet_len - 4) >> 24);
-		send_packet_header_buffer[1] = (byte) ((packet_len - 4) >> 16);
-		send_packet_header_buffer[2] = (byte) ((packet_len - 4) >> 8);
-		send_packet_header_buffer[3] = (byte) ((packet_len - 4));
-		send_packet_header_buffer[4] = (byte) padd_len;
-
-		cos.write(send_packet_header_buffer, 0, 5);
-		cos.write(message, off, len);
-		cos.write(send_padding_buffer, 0, padd_len);
-
-		if (send_mac != null)
-		{
-			send_mac.initMac(send_seq_number);
-			send_mac.update(send_packet_header_buffer, 0, 5);
-			send_mac.update(message, off, len);
-			send_mac.update(send_padding_buffer, 0, padd_len);
-
-			send_mac.getMac(send_mac_buffer, 0);
-			cos.writePlain(send_mac_buffer, 0, send_mac_buffer.length);
-		}
-
-		cos.flush();
-
-		if (log.isEnabled())
-		{
-			log.log(90, "Sent " + Packets.getMessageName(message[off] & 0xff) + " " + len + " bytes payload");
-		}
-
-		send_seq_number++;
-	}
-
-	public int peekNextMessageLength() throws IOException
-	{
-		if (recv_packet_header_present == false)
-		{
-			cis.read(recv_packet_header_buffer, 0, 5);
-			recv_packet_header_present = true;
-		}
-
-		int packet_length = ((recv_packet_header_buffer[0] & 0xff) << 24)
-				| ((recv_packet_header_buffer[1] & 0xff) << 16) | ((recv_packet_header_buffer[2] & 0xff) << 8)
-				| ((recv_packet_header_buffer[3] & 0xff));
-
-		int padding_length = recv_packet_header_buffer[4] & 0xff;
-
-		if (packet_length > 35000 || packet_length < 12)
-			throw new IOException("Illegal packet size! (" + packet_length + ")");
-
-		int payload_length = packet_length - padding_length - 1;
-
-		if (payload_length < 0)
-			throw new IOException("Illegal padding_length in packet from remote (" + padding_length + ")");
-
-		return payload_length;
-	}
-
-	public int receiveMessage(byte buffer[], int off, int len) throws IOException
-	{
-		if (recv_packet_header_present == false)
-		{
-			cis.read(recv_packet_header_buffer, 0, 5);
-		}
-		else
-			recv_packet_header_present = false;
-
-		int packet_length = ((recv_packet_header_buffer[0] & 0xff) << 24)
-				| ((recv_packet_header_buffer[1] & 0xff) << 16) | ((recv_packet_header_buffer[2] & 0xff) << 8)
-				| ((recv_packet_header_buffer[3] & 0xff));
-
-		int padding_length = recv_packet_header_buffer[4] & 0xff;
-
-		if (packet_length > 35000 || packet_length < 12)
-			throw new IOException("Illegal packet size! (" + packet_length + ")");
-
-		int payload_length = packet_length - padding_length - 1;
-
-		if (payload_length < 0)
-			throw new IOException("Illegal padding_length in packet from remote (" + padding_length + ")");
-
-		if (payload_length >= len)
-			throw new IOException("Receive buffer too small (" + len + ", need " + payload_length + ")");
-
-		cis.read(buffer, off, payload_length);
-		cis.read(recv_padding_buffer, 0, padding_length);
-
-		if (recv_mac != null)
-		{
-			cis.readPlain(recv_mac_buffer, 0, recv_mac_buffer.length);
-
-			recv_mac.initMac(recv_seq_number);
-			recv_mac.update(recv_packet_header_buffer, 0, 5);
-			recv_mac.update(buffer, off, payload_length);
-			recv_mac.update(recv_padding_buffer, 0, padding_length);
-			recv_mac.getMac(recv_mac_buffer_cmp, 0);
-
-			for (int i = 0; i < recv_mac_buffer.length; i++)
-			{
-				if (recv_mac_buffer[i] != recv_mac_buffer_cmp[i])
-					throw new IOException("Remote sent corrupt MAC.");
-			}
-		}
-
-		recv_seq_number++;
-
-		if (log.isEnabled())
-		{
-			log.log(90, "Received " + Packets.getMessageName(buffer[off] & 0xff) + " " + payload_length
-					+ " bytes payload");
-		}
-
-		if (recv_comp != null && can_recv_compress) {
-			int[] uncomp_len = new int[] { payload_length };
-			buffer = recv_comp.uncompress(buffer, off, uncomp_len);
-			
-			if (buffer == null) {
-				throw new IOException("Error while inflating remote data");
-			} else {
-				return uncomp_len[0];
-			}
-		} else {
-			return payload_length;
-		}
-	}
-
-	/**
-	 * 
-	 */
-	public void startCompression() {
-		can_recv_compress = true;
-		can_send_compress = true;
-	}
-}
->>>>>>> b298f93d
+package com.trilead.ssh2.transport;
+
+import java.io.IOException;
+import java.io.InputStream;
+import java.io.OutputStream;
+import java.security.SecureRandom;
+
+import com.trilead.ssh2.compression.ICompressor;
+import com.trilead.ssh2.crypto.cipher.BlockCipher;
+import com.trilead.ssh2.crypto.cipher.CipherInputStream;
+import com.trilead.ssh2.crypto.cipher.CipherOutputStream;
+import com.trilead.ssh2.crypto.cipher.NullCipher;
+import com.trilead.ssh2.crypto.digest.MAC;
+import com.trilead.ssh2.log.Logger;
+import com.trilead.ssh2.packets.Packets;
+
+
+/**
+ * TransportConnection.
+ * 
+ * @author Christian Plattner, plattner@trilead.com
+ * @version $Id: TransportConnection.java,v 1.1 2007/10/15 12:49:56 cplattne Exp $
+ */
+public class TransportConnection
+{
+	private static final Logger log = Logger.getLogger(TransportConnection.class);
+
+	int send_seq_number = 0;
+
+	int recv_seq_number = 0;
+
+	CipherInputStream cis;
+
+	CipherOutputStream cos;
+
+	boolean useRandomPadding = false;
+
+	/* Depends on current MAC and CIPHER */
+
+	MAC send_mac;
+
+	byte[] send_mac_buffer;
+
+	int send_padd_blocksize = 8;
+
+	MAC recv_mac;
+
+	byte[] recv_mac_buffer;
+
+	byte[] recv_mac_buffer_cmp;
+
+	int recv_padd_blocksize = 8;
+	
+	ICompressor recv_comp = null;
+	
+	ICompressor send_comp = null;
+	
+	boolean can_recv_compress = false;
+
+	boolean can_send_compress = false;
+
+	byte[] recv_comp_buffer;
+	
+	byte[] send_comp_buffer;
+
+	/* won't change */
+
+	final byte[] send_padding_buffer = new byte[256];
+
+	final byte[] send_packet_header_buffer = new byte[5];
+
+	final byte[] recv_padding_buffer = new byte[256];
+
+	final byte[] recv_packet_header_buffer = new byte[5];
+
+	boolean recv_packet_header_present = false;
+
+	ClientServerHello csh;
+
+	final SecureRandom rnd;
+
+	public TransportConnection(InputStream is, OutputStream os, SecureRandom rnd)
+	{
+		this.cis = new CipherInputStream(new NullCipher(), is);
+		this.cos = new CipherOutputStream(new NullCipher(), os);
+		this.rnd = rnd;
+	}
+
+	public void changeRecvCipher(BlockCipher bc, MAC mac)
+	{
+		cis.changeCipher(bc);
+		recv_mac = mac;
+		recv_mac_buffer = (mac != null) ? new byte[mac.size()] : null;
+		recv_mac_buffer_cmp = (mac != null) ? new byte[mac.size()] : null;
+		recv_padd_blocksize = bc.getBlockSize();
+		if (recv_padd_blocksize < 8)
+			recv_padd_blocksize = 8;
+	}
+
+	public void changeSendCipher(BlockCipher bc, MAC mac)
+	{
+		if ((bc instanceof NullCipher) == false)
+		{
+			/* Only use zero byte padding for the first few packets */
+			useRandomPadding = true;
+			/* Once we start encrypting, there is no way back */
+		}
+
+		cos.changeCipher(bc);
+		send_mac = mac;
+		send_mac_buffer = (mac != null) ? new byte[mac.size()] : null;
+		send_padd_blocksize = bc.getBlockSize();
+		if (send_padd_blocksize < 8)
+			send_padd_blocksize = 8;
+	}
+	
+	public void changeRecvCompression(ICompressor comp)
+	{
+		recv_comp = comp;
+		
+		if (comp != null) {
+			recv_comp_buffer = new byte[comp.getBufferSize()];
+			can_recv_compress |= recv_comp.canCompressPreauth();
+		}
+	}
+
+	public void changeSendCompression(ICompressor comp)
+	{
+		send_comp = comp;
+		
+		if (comp != null) {
+			send_comp_buffer = new byte[comp.getBufferSize()];
+			can_send_compress |= send_comp.canCompressPreauth();
+		}
+	}
+	
+	public void sendMessage(byte[] message) throws IOException
+	{
+		sendMessage(message, 0, message.length, 0);
+	}
+
+	public void sendMessage(byte[] message, int off, int len) throws IOException
+	{
+		sendMessage(message, off, len, 0);
+	}
+
+	public int getPacketOverheadEstimate()
+	{
+		// return an estimate for the paket overhead (for send operations)
+		return 5 + 4 + (send_padd_blocksize - 1) + send_mac_buffer.length;
+	}
+
+	public void sendMessage(byte[] message, int off, int len, int padd) throws IOException
+	{
+		if (padd < 4)
+			padd = 4;
+		else if (padd > 64)
+			padd = 64;
+		
+		if (send_comp != null && can_send_compress) {
+			if (send_comp_buffer.length < message.length + 1024)
+				send_comp_buffer = new byte[message.length + 1024];
+			len = send_comp.compress(message, off, len, send_comp_buffer);
+			message = send_comp_buffer;
+		}
+
+		int packet_len = 5 + len + padd; /* Minimum allowed padding is 4 */
+
+		int slack = packet_len % send_padd_blocksize;
+
+		if (slack != 0)
+		{
+			packet_len += (send_padd_blocksize - slack);
+		}
+
+		if (packet_len < 16)
+			packet_len = 16;
+
+		int padd_len = packet_len - (5 + len);
+
+		if (useRandomPadding)
+		{
+			for (int i = 0; i < padd_len; i = i + 4)
+			{
+				/*
+				 * don't waste calls to rnd.nextInt() (by using only 8bit of the
+				 * output). just believe me: even though we may write here up to 3
+				 * bytes which won't be used, there is no "buffer overflow" (i.e.,
+				 * arrayindexoutofbounds). the padding buffer is big enough =) (256
+				 * bytes, and that is bigger than any current cipher block size + 64).
+				 */
+
+				int r = rnd.nextInt();
+				send_padding_buffer[i] = (byte) r;
+				send_padding_buffer[i + 1] = (byte) (r >> 8);
+				send_padding_buffer[i + 2] = (byte) (r >> 16);
+				send_padding_buffer[i + 3] = (byte) (r >> 24);
+			}
+		}
+		else
+		{
+			/* use zero padding for unencrypted traffic */
+			for (int i = 0; i < padd_len; i++)
+				send_padding_buffer[i] = 0;
+			/* Actually this code is paranoid: we never filled any
+			 * bytes into the padding buffer so far, therefore it should
+			 * consist of zeros only.
+			 */
+		}
+
+		send_packet_header_buffer[0] = (byte) ((packet_len - 4) >> 24);
+		send_packet_header_buffer[1] = (byte) ((packet_len - 4) >> 16);
+		send_packet_header_buffer[2] = (byte) ((packet_len - 4) >> 8);
+		send_packet_header_buffer[3] = (byte) ((packet_len - 4));
+		send_packet_header_buffer[4] = (byte) padd_len;
+
+		cos.write(send_packet_header_buffer, 0, 5);
+		cos.write(message, off, len);
+		cos.write(send_padding_buffer, 0, padd_len);
+
+		if (send_mac != null)
+		{
+			send_mac.initMac(send_seq_number);
+			send_mac.update(send_packet_header_buffer, 0, 5);
+			send_mac.update(message, off, len);
+			send_mac.update(send_padding_buffer, 0, padd_len);
+
+			send_mac.getMac(send_mac_buffer, 0);
+			cos.writePlain(send_mac_buffer, 0, send_mac_buffer.length);
+		}
+
+		cos.flush();
+
+		if (log.isEnabled())
+		{
+			log.log(90, "Sent " + Packets.getMessageName(message[off] & 0xff) + " " + len + " bytes payload");
+		}
+
+		send_seq_number++;
+	}
+
+	public int peekNextMessageLength() throws IOException
+	{
+		if (recv_packet_header_present == false)
+		{
+			cis.read(recv_packet_header_buffer, 0, 5);
+			recv_packet_header_present = true;
+		}
+
+		int packet_length = ((recv_packet_header_buffer[0] & 0xff) << 24)
+				| ((recv_packet_header_buffer[1] & 0xff) << 16) | ((recv_packet_header_buffer[2] & 0xff) << 8)
+				| ((recv_packet_header_buffer[3] & 0xff));
+
+		int padding_length = recv_packet_header_buffer[4] & 0xff;
+
+		if (packet_length > 35000 || packet_length < 12)
+			throw new IOException("Illegal packet size! (" + packet_length + ")");
+
+		int payload_length = packet_length - padding_length - 1;
+
+		if (payload_length < 0)
+			throw new IOException("Illegal padding_length in packet from remote (" + padding_length + ")");
+
+		return payload_length;
+	}
+
+	public int receiveMessage(byte buffer[], int off, int len) throws IOException
+	{
+		if (recv_packet_header_present == false)
+		{
+			cis.read(recv_packet_header_buffer, 0, 5);
+		}
+		else
+			recv_packet_header_present = false;
+
+		int packet_length = ((recv_packet_header_buffer[0] & 0xff) << 24)
+				| ((recv_packet_header_buffer[1] & 0xff) << 16) | ((recv_packet_header_buffer[2] & 0xff) << 8)
+				| ((recv_packet_header_buffer[3] & 0xff));
+
+		int padding_length = recv_packet_header_buffer[4] & 0xff;
+
+		if (packet_length > 35000 || packet_length < 12)
+			throw new IOException("Illegal packet size! (" + packet_length + ")");
+
+		int payload_length = packet_length - padding_length - 1;
+
+		if (payload_length < 0)
+			throw new IOException("Illegal padding_length in packet from remote (" + padding_length + ")");
+
+		if (payload_length >= len)
+			throw new IOException("Receive buffer too small (" + len + ", need " + payload_length + ")");
+
+		cis.read(buffer, off, payload_length);
+		cis.read(recv_padding_buffer, 0, padding_length);
+
+		if (recv_mac != null)
+		{
+			cis.readPlain(recv_mac_buffer, 0, recv_mac_buffer.length);
+
+			recv_mac.initMac(recv_seq_number);
+			recv_mac.update(recv_packet_header_buffer, 0, 5);
+			recv_mac.update(buffer, off, payload_length);
+			recv_mac.update(recv_padding_buffer, 0, padding_length);
+			recv_mac.getMac(recv_mac_buffer_cmp, 0);
+
+			for (int i = 0; i < recv_mac_buffer.length; i++)
+			{
+				if (recv_mac_buffer[i] != recv_mac_buffer_cmp[i])
+					throw new IOException("Remote sent corrupt MAC.");
+			}
+		}
+
+		recv_seq_number++;
+
+		if (log.isEnabled())
+		{
+			log.log(90, "Received " + Packets.getMessageName(buffer[off] & 0xff) + " " + payload_length
+					+ " bytes payload");
+		}
+
+		if (recv_comp != null && can_recv_compress) {
+			int[] uncomp_len = new int[] { payload_length };
+			buffer = recv_comp.uncompress(buffer, off, uncomp_len);
+			
+			if (buffer == null) {
+				throw new IOException("Error while inflating remote data");
+			} else {
+				return uncomp_len[0];
+			}
+		} else {
+			return payload_length;
+		}
+	}
+
+	/**
+	 * 
+	 */
+	public void startCompression() {
+		can_recv_compress = true;
+		can_send_compress = true;
+	}
+}