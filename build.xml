--- conflicted
+++ resolved
@@ -64,75 +64,7 @@
         <fail unless="have.proguard">You requested ProGuard, but you don't have the JAR available! See README</fail>
     </target>
 
-<<<<<<< HEAD
-    <target name="proguard.execute" depends="compile" if="have.proguard">
-        <taskdef resource="proguard/ant/task.properties"
-                classpath="tools/proguard.jar" />
-        <proguard>
-            -injars ${out.classes.dir}
-            -outjars ${out.dir}/classes.min.jar
-            -libraryjars ${android.jar}
-            -dontskipnonpubliclibraryclasses
-            -dontobfuscate
-            -dontoptimize
-            -printusage ${out.dir}/proguard.usage
-
-            -keep public class * extends android.app.Activity
-            -keep public class * extends android.app.Service
-            -keep class org.woltage.irssiconnectbot.**
-            -keep public class com.trilead.ssh2.compression.*
-            -keep public class com.trilead.ssh2.crypto.*
-        </proguard>
-    </target>
-
-    <!-- Convert this project's .class files into .dex files. -->
-    <target name="dex.proguard" depends="proguard.execute" if="have.proguard">
-        <echo>Converting compiled files and external libraries into ${out.dir}/${dex.file.name}...</echo>
-        <apply executable="${dx}" failonerror="true" parallel="true">
-            <arg value="--dex" />
-            <arg value="--output=${intermediate.dex.file}" />
-            <fileset dir="${out.absolute.dir}" includes="*.min.jar" />
-            <fileset dir="${external.libs.absolute.dir}" includes="*.jar"/>
-        </apply>
-    </target>
-
-    <!-- Convert this project's .class files into .dex files. -->
-    <target name="dex.vanilla" depends="compile" unless="have.proguard">
-        <echo>Converting compiled files and external libraries into ${out.dir}/${dex.file.name}...</echo>
-        <apply executable="${dx}" failonerror="true" parallel="true">
-            <arg value="--dex" />
-            <arg value="--output=${intermediate.dex.file}" />
-	    <arg path="${out.classes.absolute.dir}" />
-            <fileset dir="${external.libs.absolute.dir}" includes="*.jar"/>
-        </apply>
-    </target>
-
-    <target name="-dex" depends="dex.vanilla, dex.proguard" />
-
-    <!-- Put the project's resources into the output package file
-         This actually can create multiple resource package in case
-         Some custom apk with specific configuration have been
-         declared in default.properties.
-         -->
-    <target name="-package-resources">
-        <echo>Packaging resources</echo>
-        <aaptexec executable="${aapt}"
-                command="package"
-                manifest="AndroidManifest.xml"
-                resources="${resource.absolute.dir}"
-                assets="${asset.absolute.dir}"
-                androidjar="${android.jar}"
-                outfolder="${out.absolute.dir}"
-                basename="${ant.project.name}" />
-    </target>
-
-    <!-- Packages the application and sign it with a debug key. -->
-    <target name="-package-debug-sign" depends="-dex, -package-resources">
-        <package-helper sign.package="true" />
-    </target>
-=======
     <target name="-pre-build" depends="create-out-dir, link-out-dir, update-version"/>
->>>>>>> abf20788
 
     <target name="-post-compile" depends="proguard-execute"/>
 
