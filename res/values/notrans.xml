<?xml version="1.0" encoding="utf-8"?>
<!--
/*
 * ConnectBot: simple, powerful, open-source SSH client for Android
 * Copyright 2007 Kenny Root, Jeffrey Sharkey
 *
 * Licensed under the Apache License, Version 2.0 (the "License");
 * you may not use this file except in compliance with the License.
 * You may obtain a copy of the License at
 *
 *     http://www.apache.org/licenses/LICENSE-2.0
 *
 * Unless required by applicable law or agreed to in writing, software
 * distributed under the License is distributed on an "AS IS" BASIS,
 * WITHOUT WARRANTIES OR CONDITIONS OF ANY KIND, either express or implied.
 * See the License for the specific language governing permissions and
 * limitations under the License.
 */
-->
<resources>
<<<<<<< HEAD
	<string name="app_name">Irssi ConnectBot</string>
=======
	<string name="app_name" translatable="false">ConnectBot</string>
>>>>>>> abf20788
	<!-- DO NOT MANUALLY UPDATE VERSION!!!
	  Updating is update by the ant task "update-version" in build.xml
	-->
	<string name="msg_version" translatable="false">ConnectBot (working copy)</string>

	<string name="copyright_info" translatable="false">Before we get started, we need to get some legal information out of the way.  ConnectBot is provided under the Apache License, Version 2.0 (the &#x201C;License&#x201D;).  Here are a few key points:\n\nYou may not use this program except in compliance with the License. You may obtain a copy of the License at\n\nhttp://www.apache.org/licenses/LICENSE-2.0\n\nUnless required by applicable law or agreed to in writing, software distributed under the License is distributed on an &#x201C;AS IS&#x201D; BASIS, WITHOUT WARRANTIES OR CONDITIONS OF ANY KIND, either express or implied. See the License for the specific language governing permissions and limitations under the License.</string>

</resources><|MERGE_RESOLUTION|>--- conflicted
+++ resolved
@@ -18,11 +18,7 @@
  */
 -->
 <resources>
-<<<<<<< HEAD
-	<string name="app_name">Irssi ConnectBot</string>
-=======
-	<string name="app_name" translatable="false">ConnectBot</string>
->>>>>>> abf20788
+	<string name="app_name" translatable="false">Irssi ConnectBot</string>
 	<!-- DO NOT MANUALLY UPDATE VERSION!!!
 	  Updating is update by the ant task "update-version" in build.xml
 	-->
